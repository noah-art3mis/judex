--- conflicted
+++ resolved
@@ -39,24 +39,37 @@
 
 ### 2. Como biblioteca
 
-<<<<<<< HEAD
-```python
+```bash
+pip install judex
+```
+
+The main entry point is the `JudexScraper` class and the `scrape_cases` method, which takes a class and a list of cases.
+
+```python
+from judex import judexScraper
+
+scraper = JudexScraper(
+    output_dir="output",
+    db_path="judex.db",
+    filename="processos.csv")
+scraper.scrape_cases("ADI", "[4916, 4917]")
+```
+
+For finer control, you can use the StfSpider directly.
+
+```python
+# main.py
 from judex import StfSpider, init_database
 
 init_database("casos.db") # opcional
 
 spider = StfSpider(classe="ADI", casos=[123, 456])
 spider.scrape("ADI", "[4916, 4917]")
-=======
-```bash
-pip install judex
->>>>>>> 16ce6061
-```
-
-The main entry point is the `JudexScraper` class and the `scrape_cases` method, which takes a class and a list of cases.
-
-```python
-<<<<<<< HEAD
+```
+
+Com mais parâmetros:
+
+```python
 scrape = JudexScraper(
     output_dir="output",
     db_path="judex.db",
@@ -66,27 +79,6 @@
     max_age_hours=24,  # Only skip cases scraped within last 24 hours
 )
 scraper.scrape("ADI", "[4916, 4917]")
-=======
-from judex import judexScraper
-
-scraper = JudexScraper(
-    output_dir="output",
-    db_path="judex.db",
-    filename="processos.csv")
-scraper.scrape_cases("ADI", "[4916, 4917]")
->>>>>>> 16ce6061
-```
-
-For finer control, you can use the StfSpider directly.
-
-```python
-# main.py
-from judex import StfSpider, init_database
-
-init_database("casos.db") # opcional
-
-spider = StfSpider(classe="ADI", casos=[123, 456])
-spider.scrape_cases("ADI", "[4916, 4917]")
 ```
 
 ### 3. Exemplos Avançados
